--- conflicted
+++ resolved
@@ -729,7 +729,14 @@
     fn get_object(&self, object_id: &ObjectID) -> Result<Option<Object>, SuiError> {
         self.as_ref().get_object(object_id)
     }
-<<<<<<< HEAD
+
+    fn get_object_by_key(
+        &self,
+        object_id: &ObjectID,
+        version: VersionNumber,
+    ) -> Result<Option<Object>, SuiError> {
+        self.as_ref().get_object_by_key(object_id, version)
+    }
 }
 
 impl Display for DeleteKind {
@@ -739,14 +746,5 @@
             DeleteKind::Normal => write!(f, "Normal"),
             DeleteKind::UnwrapThenDelete => write!(f, "UnwrapThenDelete"),
         }
-=======
-
-    fn get_object_by_key(
-        &self,
-        object_id: &ObjectID,
-        version: VersionNumber,
-    ) -> Result<Option<Object>, SuiError> {
-        self.as_ref().get_object_by_key(object_id, version)
->>>>>>> 44b6795b
     }
 }