--- conflicted
+++ resolved
@@ -2,23 +2,14 @@
 
 // Copyright (c) Mysten Labs
 // SPDX-License-Identifier: Apache-2.0
-<<<<<<< HEAD
-
-=======
 use anyhow::anyhow;
 use futures::future::join_all;
 use std::collections::BTreeMap;
->>>>>>> be9167ca
 use std::path::PathBuf;
 use structopt::StructOpt;
-<<<<<<< HEAD
-use sui::config::NetworkConfig;
-use sui::sui_commands::SuiCommand;
-=======
 use sui::config::{
     AccountInfo, AuthorityInfo, AuthorityPrivateInfo, NetworkConfig, PortAllocator, WalletConfig,
 };
->>>>>>> be9167ca
 use sui::utils::Config;
 
 #[cfg(test)]
@@ -46,9 +37,6 @@
     let network_conf_path = options.config;
     let mut config = NetworkConfig::read_or_create(&network_conf_path)?;
 
-<<<<<<< HEAD
-    options.command.execute(&mut config).await
-=======
     match options.command {
         SuiCommand::Start => start_network(&config).await,
         SuiCommand::Genesis => genesis(&mut config).await,
@@ -194,5 +182,4 @@
     }
 
     AuthorityServer::new(authority.host.clone(), authority.port, buffer_size, state)
->>>>>>> be9167ca
 }